--- conflicted
+++ resolved
@@ -1,18 +1,13 @@
 # File: main.py
 # import pandas as pd
 #Run main to test both graphs
-<<<<<<< HEAD
 #from src.visualization import plot_daily_returns_plotly, plot_max_profit_segments
 
 #from app.modules.metrics import calculate_runs, get_significant_runs
-from app.modules.visualization import plot_price_and_sma, plot_max_profit_segments, plot_runs, validation_plot, validation_table, predicted_plot
-from app.modules.prediction import validate_model, forecast_prices
-=======
-from app.modules.metrics import calculate_runs, get_significant_runs
-from app.modules.visualization import plot_runs
-#from app.modules.prediction import validate_and_plot, predict_next_day, plot_actual_prices
->>>>>>> 45d6aa5a
+#from app.modules.visualization import plot_price_and_sma, plot_max_profit_segments, plot_runs
+# from app.modules.prediction import validate_and_plot, predict_next_day, plot_actual_prices
 from app.modules.data_fetcher import get_hist_data
+
 from app.modules.data_handler import api_data_handler
 
 # def main():
@@ -41,20 +36,12 @@
 # if __name__ == "__main__":
 #     main()
 
-<<<<<<< HEAD
-data = get_hist_data('AAPL', '12mo')
-df = api_data_handler(data)
-#print(df)
-# print(data)
-# print(clean_data)
-=======
 data = get_hist_data('GM', '12mo')
 df = api_data_handler(data)
 runs_df, direction, prices = calculate_runs(df)
 my_plot = plot_runs(runs_df, prices, 3)
 if my_plot is not None:
     my_plot.show()
->>>>>>> 45d6aa5a
 
 
 # Test visualizations for daily returns and max profit
