--- conflicted
+++ resolved
@@ -1,13 +1,8 @@
 # File: main.py
 # import pandas as pd
 from src.data_handler import data_handler
-<<<<<<< HEAD
-from src.model import slr, predict
-import pandas as pd
-=======
 from src.visualization import plot_price_and_sma
 
->>>>>>> c7b3d8cf
 
 def main():
     filepath = 'https://github.com/Eddamame/P5-4_PythonProject/blob/main/data/StockAnalysisDataset.csv?raw=true'
