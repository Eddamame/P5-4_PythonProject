--- conflicted
+++ resolved
@@ -1,28 +1,4 @@
 # File: main.py
-<<<<<<< HEAD
-import pandas as pd
-from src.data_handler import data_handler
-from src.visualization import plot_price_and_sma, plot_max_profit_segments
-from src.prediction import validate_and_plot, predict_next_day, plot_actual_prices
-
-
-def main():
-    filepath = 'https://github.com/Eddamame/P5-4_PythonProject/blob/main/data/StockAnalysisDataset.csv?raw=true'
-    # FilterName and filterTime is optional
-    filterName = ['AAPL']
-    filterTime = (2016, 2017)
-    df = data_handler(filepath, filterName, filterTime)
-    # Get user input for the stock name and the window size
-    stock_name = input("Which stock market would you like to see: ").strip()
-    window_size = input("Enter SMA window size (e.g., 50): ").split(',')
-    window_size = [int(x.strip()) for x in window_size]
-    # Plot the price and SMA
-    #plot_price_and_sma(stock_name, window_size)
-    #plot_max_profit_segments(df['close'])
-
-    # Plot actual stock prices
-    plot_actual_prices(df, target_column='close')
-=======
 # import pandas as pd
 # from src.data_handler import data_handler
 # from src.visualization import plot_price_and_sma, plot_max_profit_segments
@@ -51,7 +27,6 @@
 
 #     # Plot actual stock prices
 #     plot_actual_prices(df, target_column='close')
->>>>>>> ff27cbda
     
 #     # Validate the model and plot actual vs. predicted values
 #     validate_and_plot(df, target_column='close')
