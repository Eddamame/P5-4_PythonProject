--- conflicted
+++ resolved
@@ -1,20 +1,17 @@
 # File: main.py
 # import pandas as pd
 #Run main to test both graphs
-<<<<<<< HEAD
 #from src.visualization import plot_daily_returns_plotly, plot_max_profit_segments
 
 #from app.modules.metrics import calculate_runs, get_significant_runs
 #from app.modules.visualization import plot_price_and_sma, plot_max_profit_segments, plot_runs
 from app.modules.prediction import validate_model, forecast_prices
 from app.modules.visualization import validation_plot, validation_table
-=======
 from app.modules.visualization import plot_daily_returns_plotly, plot_max_profit_segments
 
 from app.modules.metrics import calculate_runs, get_significant_runs, calculate_daily_returns, calculate_max_profit
 from app.modules.visualization import plot_price_and_sma, plot_max_profit_segments, plot_runs
 # from app.modules.prediction import validate_and_plot, predict_next_day, plot_actual_prices
->>>>>>> d78db217
 from app.modules.data_fetcher import get_hist_data
 from app.modules.data_handler import api_data_handler
 
@@ -44,32 +41,10 @@
 # if __name__ == "__main__":
 #     main()
 
-<<<<<<< HEAD
-data = get_hist_data('GM', '12mo')
-df = api_data_handler(data)
-# runs_df, direction, prices = calculate_runs(df)
-# my_plot = plot_runs(runs_df, prices, 3)
-# if my_plot is not None:
-#     my_plot.show()
-
-
-# Test visualizations for daily returns and max profit
-# data.columns = [col.lower() for col in data.columns]  # ['date', 'open', 'high', 'low', 'close', 'volume']
-# data['name'] = 'AAPL'
-
-# plot_daily_returns_plotly(data, stock_name='AAPL')
-# plot_max_profit_segments(data, stock_name='AAPL')
-# runs_df, direction, prices = calculate_runs(clean_data)
-# result = get_significant_runs(runs_df, 5)
-# print(result['significant_runs'] )
-
-# my_plot = plot_runs(runs_df, prices, 6)
-=======
 # data = get_hist_data('GM', '12mo')
 # df = api_data_handler(data)
 # runs_df, direction, prices = calculate_runs(df)
 # my_plot = plot_runs(runs_df, prices, 3)
->>>>>>> d78db217
 # if my_plot is not None:
     # my_plot.show()
 
