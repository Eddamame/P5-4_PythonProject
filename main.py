--- conflicted
+++ resolved
@@ -1,13 +1,8 @@
 # File: main.py
 import pandas as pd
 from src.data_handler import data_handler
-<<<<<<< HEAD
-from src.visualization import plot_price_and_sma
-from src.prediction import forecast_regression, validate_regression
-=======
 from src.visualization import plot_price_and_sma, plot_max_profit_segments
 
->>>>>>> 399af1f5
 
 def main():
     filepath = 'https://github.com/Eddamame/P5-4_PythonProject/blob/main/data/StockAnalysisDataset.csv?raw=true'
@@ -20,26 +15,7 @@
     window_size = int(input("Enter SMA window size (e.g., 50): "))
     # Plot the price and SMA
     plot_price_and_sma(stock_name, window_size)
-<<<<<<< HEAD
-    
-    # Forecast 10 days ahead
-    forecast_table = forecast_regression(df, target="close", days_ahead=7, show_graph=True)
-
-    print("\nForecast Table:")
-    print(forecast_table)
-
-    #Validation of regression
-    theta, y_test, y_pred = validate_regression(df, target="close", train_ratio=0.7)
-    results = pd.DataFrame({
-        "Actual": y_test,
-        "Predicted": y_pred,
-        "Error": y_test - y_pred
-    })
-    print(results)
-
-=======
     plot_max_profit_segments(df['close']) 
     print(df.head(5))
->>>>>>> 399af1f5
 if __name__ == "__main__":
     main()