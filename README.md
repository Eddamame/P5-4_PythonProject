# INF1002 Stock Market Analysis Project

## Overview

The **Stock Market Analysis Project** is a web application built with **Python Flask** that allows users to perform historical and predictive analysis on any given stock ticker. It is now deployed on **Railway.app**. Users can input a ticker symbol and a time period to instantly generate a dashboard with various technical analysis visualizations, including Moving Averages, Daily Returns, Market Price Runs, Maximum Profit calculation, and a next-day price prediction.

## Features

* **Historical Data Fetching:** Utilizes the `yfinance` API to fetch accurate historical stock data.
* **Multiple Timeframes:** Supports analysis periods of up to 6 months, 1 year, 2 years, or 3 years.
* **Next-Day Price Prediction:** Features a dedicated predictive model to forecast the next day's closing price.
* **Technical Analysis Tools:**
    * Simple Moving Average (SMA) with 20, 50, and 200-day window options.
    * Daily Percentage Returns.
    * Market Price Runs (identifying consecutive up/down days).
    * Maximum Profit calculation over the analysis period.
* **Interactive Visualizations:** Generates clear and insightful charts for all selected metrics.
* **Automated Validation Suite:** Built-in testing framework to validate all modules and ensure data integrity.

---

## Project Structure 📁

The application now uses the **Application Factory pattern** within the `app/` package, with `main.py` serving as the new entry point, and utilizes a `Procfile` for **Railway.app** deployment.
P5-4_PythonProject/
├── app/
│   ├── modules/                     # Core Business & ML Logic
│   │   ├── data_fetcher.py
│   │   ├── data_handler.py
│   │   ├── metrics.py
│   │   ├── model.py                 # Dedicated file for the core predictive model
│   │   ├── prediction.py
│   │   └── visualization.py
│   ├── static/                      # Static Assets (CSS and Images)
│   │   ├── css/
│   │   │   └── style.css
│   │   └── img/
│   │       └── logo.png
│   ├── templates/                   # HTML Templates
│   │   ├── index.html
│   │   ├── metrics.html
│   │   └── results.html
│   ├── init.py                  # Flask App Factory (e.g., create_app())
│   └── routes.py                    # Flask Route Definitions (Blueprint)
├── data/                            # Contingency CSV files or model artifacts
│   └── backup.csv
├── main.py                          # Entry point for local and production
├── .gitignore                       # for Git/Railway: Specifies files to ignore
├── Procfile                         # for Railway: Defines the start command
├── requirements.txt                 # for Railway: Lists all Python dependencies
└── README.md


| File | Role | Key Functions |
| :--- | :--- | :--- |
<<<<<<< HEAD
| `app.py` | Main Flask Application entry point. | `Flask(__name__)` |
| **`routes.py`** | **Core application logic and URL routing.** | `@app.route('/')`, `@app.route('/metrics')`, `@app.route('/results')` |
| `data_fetcher.py` | Fetches raw data from the `yfinance` API. | `get_hist_data(ticker, period)` |
| `data_handler.py` | Cleans and transforms the raw fetched data. | `api_data_handler(data)` (Example) |
| `prediction.py` | Handles the next-day price prediction model. | `predict_next_day(data)`, `validate_and_plot(data)` |
| `metrics.py` | Calculates technical metrics based on cleaned data. | `calculate_daily_returns(data)`, `calculate_sma(data, window_sizes)`, `calculate_runs(data)`, `calculate_max_profit(data)` |
| `visualization.py` | Generates all necessary charts and plots. | `plot_sma()`, `plot_runs()`, `plot_daily_returns()`, `plot_max_profit()` |
| `validation.py` |Automated testing suite for all modules and functions | `run_all_validations()`, `validate_data_handler()`, `validate_sma_calculation()`, `validate_runs_analysis()`, `validate_returns_and_profit()` |
| `index.html` | User input form (Ticker, Period). | |
| `metrics.html` | User selection of analysis methodologies (SMA, Runs, etc.). | |
| `results.html` | Final dashboard displaying all charts and prediction. | |
| `validate.html`| Validation test results dashboard. ||
=======
| **`main.py`** | **Application Entry Point.** Initializes and runs the Flask app from the factory. | `app = create_app()`, `app.run()` |
| **`app/__init__.py`** | **Flask App Factory.** Creates the application instance and registers the `routes` blueprint. | `def create_app()` |
| **`app/routes.py`** | Core application logic and URL routing blueprint. | `@bp.route('/')`, `@bp.route('/metrics')` |
| `app/modules/data_fetcher.py` | Fetches raw data from the `yfinance` API. | `get_hist_data(ticker, period)` |
| `app/modules/data_handler.py` | Cleans and transforms the raw fetched data. | `api_data_handler(data)` |
| `app/modules/model.py` | Contains the structure and loading of the machine learning model. | `load_model()` |
| `app/modules/prediction.py` | Handles the next-day price prediction logic. | `predict_next_day(data)` |
| `app/modules/metrics.py` | Calculates all technical metrics. | `calculate_daily_returns(data)`, `calculate_sma(data)` |
| `app/modules/visualization.py` | Generates all necessary charts and plots. | `plot_sma()`, `plot_runs()` |
| **`Procfile`** | **Railway Deployment Command.** | `web: gunicorn main:app` (Example) |
>>>>>>> d6b1aac2

---

## Installation and Setup 

### Prerequisites

You need **Python 3.8+** installed on your system.

### Local Setup

1.  **Clone the repository:**
    ```bash
    git clone [https://github.com/Eddamame/P5-4_PythonProject]
    cd P5-4_PythonProject
    ```

2.  **Create and activate a virtual environment (Recommended):**
    ```bash
    python3 -m venv venv
    source venv/bin/activate  # On Linux/Mac
    venv\Scripts\activate     # On Windows
    ```

3.  **Install dependencies:**
    ```bash
    pip install -r requirements.txt
    ```

4.  **Run the application (using the new entry point):**
    ```bash
    python main.py
    ```
    The application should now be accessible at `http://127.0.0.1:8080/`.

---

## Deployment on Railway.app 🚀

This project is configured for seamless deployment on **Railway.app** using the `Procfile` to define the start command.

1.  **Procfile:** Ensure your `Procfile` is correctly configured to run the WSGI server (like Gunicorn):
    ```
    web: gunicorn main:app
    ```
    *(This assumes `main.py` is configured to expose the application instance as the variable `app`)*

2.  **Connect & Deploy:** Connect your GitHub repository to a new project on Railway. Railway will automatically detect the Python environment, install dependencies from `requirements.txt`, and use the `Procfile` command to start the web service.

---

## Usage Flow

The application follows a three-step routing process:

### Step I: Input (`index.html` -> `/`)

* **Action:** User inputs a stock **Ticker** and selects an analysis **Time Period**.
* **Logic:** `app/routes.py` initiates data fetching via `data_fetcher.py` and cleaning via `data_handler.py`.

### Step II: Metric Selection (`metrics.html` -> `/metrics`)

* **Action:** User selects analysis methodologies (SMA, Daily Returns, Market Price Runs, Max Profit) they want to view.
* **Logic:** The cleaned data is held, and `app/modules/metrics.py` functions are prepared for execution based on selections.

### Step III: Results Dashboard (`results.html` -> `/results`)

* **Action:** The user is presented with the final dashboard.
* **Logic:**
    * `metrics.py` calculates the selected metrics.
    * `prediction.py` runs the forecast using the model logic.
    * `visualization.py` generates charts using the calculated results.

## Validation & Testing

The project includes a comprehensive validation system (validation.py) that tests all core modules to ensure data integrity and function correctness.

### Running Validation Tests
* **Option 1: Web Interface**
    1. Start the Flask application: python main.py
    2. Navigate to http://127.0.0.1:5000/validate
    3. View real-time test results in the browser dashboard

* **Option 2: Command Line**
    #### Run validation directly
    python app/modules/validation.py

    #### Or via Python module
    python -m app.modules.validation

## What Gets Validated
* **The validation suite runs 38+ automated tests across 5 categories:**

|`Test Category`	        `Tests`	`What It Validates`|
* **Data Handler**	            7	API data processing, column presence, data types, date parsing, filtering sorting

**SMA Calculation**	            7	Moving average accuracy, window sizes, padding, DataFrame structure

**Runs Analysis**	            9	Run detection, direction classification, length calculation, filtering

**Returns & Profit**	        8	Daily return calculation, max profit algorithm, edge cases

**Real Data Compatibility**	    7	Column naming, data formats, logical constraints, stock symbol validation   

---

## Contributing

We welcome contributions! If you have suggestions or would like to improve the codebase, please feel free to:

1.  Fork the repository.
2.  Create a new feature branch (`git checkout -b feature/AmazingFeature`).
3.  Commit your changes (`git commit -m 'Add some AmazingFeature'`).
4.  Push to the branch (`git push origin feature/AmazingFeature`).
5.  Open a Pull Request.

## License 📄

This project is licensed under the **MIT License**.

The MIT License is a simple, permissive open-source license. It grants users the freedom to:

* **Use** the software for any purpose.
* **Modify** the software.
* **Distribute** the software.
* **Sublicense** the software.
* **Sell** copies of the software.

The only condition is that the license and copyright notice must be included in all copies or substantial portions of the software.
For the full license text, see the [`LICENSE`](LICENSE) file in the repository.<|MERGE_RESOLUTION|>--- conflicted
+++ resolved
@@ -53,20 +53,6 @@
 
 | File | Role | Key Functions |
 | :--- | :--- | :--- |
-<<<<<<< HEAD
-| `app.py` | Main Flask Application entry point. | `Flask(__name__)` |
-| **`routes.py`** | **Core application logic and URL routing.** | `@app.route('/')`, `@app.route('/metrics')`, `@app.route('/results')` |
-| `data_fetcher.py` | Fetches raw data from the `yfinance` API. | `get_hist_data(ticker, period)` |
-| `data_handler.py` | Cleans and transforms the raw fetched data. | `api_data_handler(data)` (Example) |
-| `prediction.py` | Handles the next-day price prediction model. | `predict_next_day(data)`, `validate_and_plot(data)` |
-| `metrics.py` | Calculates technical metrics based on cleaned data. | `calculate_daily_returns(data)`, `calculate_sma(data, window_sizes)`, `calculate_runs(data)`, `calculate_max_profit(data)` |
-| `visualization.py` | Generates all necessary charts and plots. | `plot_sma()`, `plot_runs()`, `plot_daily_returns()`, `plot_max_profit()` |
-| `validation.py` |Automated testing suite for all modules and functions | `run_all_validations()`, `validate_data_handler()`, `validate_sma_calculation()`, `validate_runs_analysis()`, `validate_returns_and_profit()` |
-| `index.html` | User input form (Ticker, Period). | |
-| `metrics.html` | User selection of analysis methodologies (SMA, Runs, etc.). | |
-| `results.html` | Final dashboard displaying all charts and prediction. | |
-| `validate.html`| Validation test results dashboard. ||
-=======
 | **`main.py`** | **Application Entry Point.** Initializes and runs the Flask app from the factory. | `app = create_app()`, `app.run()` |
 | **`app/__init__.py`** | **Flask App Factory.** Creates the application instance and registers the `routes` blueprint. | `def create_app()` |
 | **`app/routes.py`** | Core application logic and URL routing blueprint. | `@bp.route('/')`, `@bp.route('/metrics')` |
@@ -77,7 +63,6 @@
 | `app/modules/metrics.py` | Calculates all technical metrics. | `calculate_daily_returns(data)`, `calculate_sma(data)` |
 | `app/modules/visualization.py` | Generates all necessary charts and plots. | `plot_sma()`, `plot_runs()` |
 | **`Procfile`** | **Railway Deployment Command.** | `web: gunicorn main:app` (Example) |
->>>>>>> d6b1aac2
 
 ---
 
