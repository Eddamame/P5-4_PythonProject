# Use this for your visualization functions 
import pandas as pd
import numpy as np
import plotly.graph_objects as go
from typing import Union
import matplotlib.pyplot as plt
import plotly.express as px 
import plotly.graph_objects as go
from typing import Optional
from .metrics import calculate_sma, calculate_daily_returns, calculate_max_profit 


# --- plot SMA using plotly ---

def plot_price_and_sma(stock_name, window_size):
    df = calculate_sma(stock_name, window_size)
    # Pick only needed columns
    cols = ['close'] + [f'sma_{w}' for w in window_size]
    df_plot = df[cols].reset_index()

    # Reshape into long format
    df_melt = df_plot.melt(id_vars="date", var_name="Series", value_name="Price")

    # Plot line chart
    fig = px.line(df_melt, x="date", y="Price", color="Series",
                  title=f"Stock Price with SMAs for {stock_name}")

    fig.show()

# --- plot runs using plotly ---

# green for upward, red for downward
# takes in runs_df and prices from calculate_runs
# takes in a user input value for min_length

def plot_runs(runs_df, prices, min_length=4):

    if prices.empty:
        print("No data to plot")
        return None
    
    # Create the figure
    fig = go.Figure()
    
    # Add the main price line (all data in gray)
    fig.add_trace(go.Scatter(
        x=prices['date'],
        y=prices['close'],
        mode='lines',
        line=dict(color='lightgray', width=2),
        name='Close Price',
        showlegend=True
    ))
    
    # Filter significant runs
    significant_runs = runs_df[runs_df['length'] >= min_length]
    
    # Color code only the significant runs
    for _, run in significant_runs.iterrows():
        start_idx = run['start_index']
        end_idx = run['end_index']
        
        # Get the segment data
        segment = prices.iloc[start_idx:end_idx+1]
        
        color = 'green' if run['direction'] == 'Up' else 'red'
        
        fig.add_trace(go.Scatter(
            x=segment['date'],
            y=segment['close'],
            mode='lines',
            line=dict(color=color, width=3),
            name=f"{run['direction']} Run",
            showlegend=False,
            hovertemplate=f"<b>{run['direction']} Run</b><br>" +
                         f"Length: {run['length']} days<br>" +
                         "Date: %{x}<br>" +
                         "Price: %{y:.2f}<br>" +
                         "<extra></extra>"
        ))
    
    fig.update_layout(
        title=f'Market Price Runs (Minimum Length: {min_length} days)',
        xaxis_title='Date',
        yaxis_title='Close Price',
        hovermode='closest',
        template='plotly_white',
        height=500
    )
    
    return fig


    
# --- plot maxprofit using matplotlib ---

def plot_daily_returns_plotly(data: pd.DataFrame, stock_name: str,
                               start_date: Optional[str] = None,
                               end_date: Optional[str] = None):
    """
    Create an interactive bar chart of daily returns using Plotly.

    Args:
        data (pd.DataFrame): Full dataset.
        stock_name (str): Stock to visualize.
        start_date (str, optional): Start date filter.
        end_date (str, optional): End date filter.
    """
    # Get filtered data with daily returns
    filtered = calculate_daily_returns(data, stock_name, start_date, end_date)

    # Create bar chart with color coding (green for positive, red for negative)
    fig = go.Figure()
    fig.add_trace(go.Bar(
        x=filtered['date'],
        y=filtered['Daily_Return'] * 100,  # Convert to percentage
        marker_color=['green' if val >= 0 else 'red' for val in filtered['Daily_Return']],
        name='Daily Return (%)'
    ))

    # Add chart title and labels
    fig.update_layout(title=f"Daily Returns for {stock_name}",
                      xaxis_title="Date", yaxis_title="Return (%)",
                      template="plotly_white")
    fig.show()

def plot_max_profit_segments(data, stock_name, start_date=None, end_date=None):
    """
    Plot the stock price series and highlight all buy–sell segments
    that contribute to the maximum profit (Valley–Peak strategy),
    while calling calculate_max_profit to display the total.
    """
    
    stock_data = data[data['name'] == stock_name].copy()

    if start_date:
        stock_data = stock_data[stock_data['date'] >= pd.to_datetime(start_date)]
    if end_date:
        stock_data = stock_data[stock_data['date'] <= pd.to_datetime(end_date)]

    prices = stock_data['close'].reset_index(drop=True)
    total_profit = calculate_max_profit(data, stock_name, start_date, end_date)

    fig = go.Figure()
    fig.add_trace(go.Scatter(x=stock_data['date'], y=prices, mode='lines', name='Price'))
    fig.update_layout(title=f"Max Profit Segments — Total Profit: {total_profit}",
                      xaxis_title="Date", yaxis_title="Price ($)",
                      template="plotly_white")
    fig.show()


#  Prediction Visualization

# Plot actual vs. predicted values for the test set

def validation_plot(test_dates, actual_prices, predicted_prices):
    """
    Creates a simple line graph comparing actual and predicted prices over time.

    Parameters:
        test_dates (pd.Series): The dates corresponding to the test set.
        actual_prices (np.array): The actual price values from the test set.
        predicted_prices (np.array): The values predicted by the model.
    """
    # Convert everything to pandas Series/DataFrame for easier sorting
    df = pd.DataFrame({
        'date': test_dates,
        'actual': actual_prices,
        'predicted': predicted_prices
    })
    
    # Sort by date to ensure chronological order
    df = df.sort_values(by='date')
    
    # Create a new figure
    fig = go.Figure()

    # Add the RED line for ACTUAL prices with markers
    fig.add_trace(go.Scatter(
        x=df['date'],
        y=df['actual'],
        mode='lines+markers',
        name='Actual Price',
        line=dict(color='red', width=2),
        marker=dict(size=8)
    ))

    # Add the BLUE line for PREDICTED prices with markers
    fig.add_trace(go.Scatter(
        x=df['date'],
        y=df['predicted'],
        mode='lines+markers',
        name='Predicted Price',
        line=dict(color='blue', width=2),
        marker=dict(size=8)
    ))

    # Simple, clean layout
    fig.update_layout(
        title='Actual vs. Predicted Prices',
        xaxis_title='Date',
        yaxis_title='Price',
        legend=dict(
            yanchor="top",
            y=0.99,
            xanchor="left",
            x=0.01
        ),
        template="plotly_white",
        width=900,
        height=500
    )

    fig.show()

def validation_table(test_dates, actual_prices, predicted_prices):
    """
    Creates and displays a table comparing actual vs. predicted prices with their difference.
    
    Parameters:
        test_dates (pd.Series): The dates corresponding to the test set.
        actual_prices (np.array): The actual price values from the test set.
        predicted_prices (np.array): The values predicted by the model.
        
    Returns:
        pd.DataFrame: DataFrame containing the comparison data.
    """
    # Create and sort the DataFrame
    df = pd.DataFrame({
        'Date': test_dates,
        'Actual': actual_prices,
        'Predicted': predicted_prices
    })
    df = df.sort_values(by='Date')
    
    # Calculate differences
    df['Difference'] = df['Actual'] - df['Predicted']
    df['Difference %'] = (df['Difference'] / df['Actual'] * 100).round(2)
    
    # Format the numeric columns to 2 decimal places
    df['Actual'] = df['Actual'].round(2)
    df['Predicted'] = df['Predicted'].round(2)
    df['Difference'] = df['Difference'].round(2)
    
    # Create a table visualization
    fig = go.Figure(data=[go.Table(
        header=dict(
            values=['Date', 'Actual Price', 'Predicted Price', 'Difference', 'Difference (%)'],
            fill_color='paleturquoise',
            align='left',
            font=dict(size=12, color='black')
        ),
        cells=dict(
            values=[
                df['Date'].dt.strftime('%Y-%m-%d'),
                df['Actual'],
                df['Predicted'],
                df['Difference'],
                df['Difference %'].apply(lambda x: f"{x:+.2f}%")
            ],
            fill_color=[
                'white',
                'white',
                'white',
                [
                    'lightgreen' if val >= 0 else 'lightpink' 
                    for val in df['Difference']
                ],
                [
                    'lightgreen' if val >= 0 else 'lightpink' 
                    for val in df['Difference %']
                ]
            ],
            align='right',
            font=dict(size=11)
        )
    )])
    
    fig.update_layout(
        title='Actual vs. Predicted Prices Comparison',
        width=800
    )
    
    fig.show()
    
    # Return the DataFrame in case you want to use it for further analysis
    return df

<<<<<<< HEAD
def predicted_plot(historical_data, forecast_dates, forecast_values):
    """
    Plots the historical closing prices and overlays the future forecasted prices.

    Parameters:
        historical_data (pd.DataFrame): The full dataframe with 'date' and 'close' columns.
        forecast_dates (pd.DatetimeIndex): The future dates for the forecast.
        forecast_values (list): The predicted values for the future dates.
    """
    fig = go.Figure()

    # Add the historical data line
    fig.add_trace(go.Scatter(
        x=historical_data['date'],
        y=historical_data['close'],
        mode='lines',
        name='Historical Price',
        line=dict(color='blue')
    ))

    # Add the forecast line
    fig.add_trace(go.Scatter(
        x=forecast_dates,
        y=forecast_values,
        mode='lines+markers',
        name='Forecasted Price',
        line=dict(color='red', dash='dash')
    ))

    fig.update_layout(
        title='Historical Prices with Future Forecast',
        xaxis_title='Date',
        yaxis_title='Close Price',
        showlegend=True,
        width=1000,
        height=600
    )

    fig.show()
=======

# --- Test Block --- 
# data = get_hist_data('PLTR', '12mo')
# df = api_data_handler(data)
# print(df)
# runs_df, direction, prices = calculate_runs(df)
## Testing plot runs 
# my_plot = plot_runs(runs_df, prices, 6)
# if my_plot is not None:
#     my_plot.show()
>>>>>>> 45d6aa5a
<|MERGE_RESOLUTION|>--- conflicted
+++ resolved
@@ -286,7 +286,6 @@
     # Return the DataFrame in case you want to use it for further analysis
     return df
 
-<<<<<<< HEAD
 def predicted_plot(historical_data, forecast_dates, forecast_values):
     """
     Plots the historical closing prices and overlays the future forecasted prices.
@@ -326,7 +325,7 @@
     )
 
     fig.show()
-=======
+
 
 # --- Test Block --- 
 # data = get_hist_data('PLTR', '12mo')
@@ -336,5 +335,4 @@
 ## Testing plot runs 
 # my_plot = plot_runs(runs_df, prices, 6)
 # if my_plot is not None:
-#     my_plot.show()
->>>>>>> 45d6aa5a
+#     my_plot.show()