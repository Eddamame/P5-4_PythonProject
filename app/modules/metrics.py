"""
metrics.py

Mathematical and statistical functions for
analyzing time-series data, particularly for financial metrics.
"""

import pandas as pd
import numpy as np
from .data_handler import data_handler
import pandas as pd
from typing import Optional
from typing import List, Union

"""
----- SMA Analysis ------------------
Author: Si Yun
1. SMA Analysis
<<<<<<< HEAD
Input:
=======
Objective: Smooth out short-term price fluctuations to identify the underlying trend direction over a specified period.
parameter:
>>>>>>> d2cfa34e
    df: pd.DataFrame: cleaned data from data_handler
    window_size: list of window size defined by user (datatype: int)    
return:
    dataframe of the calculated SMA 
step 1. Validate inputs
    Check that 'date' and 'close' columns exist in the DataFrame.
    Verify that each window size is a positive integer.
step 2. Prepare the data
    Set 'date' as the index.
    Retrieve the 'close' prices and convert them into a list for easier calculation.
step 3. Perform SMA calculation
    For each window size, compute the average closing price using the sliding window approach.
    The first n-1 entries will be None since there's not enough data to calculate SMA.
step 4. Store results
    Save the computed SMA values into a new column (e.g., sma_20, sma_50) in the DataFrame.
step 5. Return output
    Return the updated DataFrame containing all SMA columns.
step 6.Error handling
    Use the except block to catch and print input or unexpected errors without crashing the program.

----- Daily Returns ------------------
Author: Xue E
Objective:
    Compute daily returns for a given stock using cleaned data from api_data_handler.
Features:
    - Input: Pandas DataFrame with columns ['date', 'open', 'high', 'low', 'close', 'volume', 'name'].
    - Filters data by stock name and optional date range.
    - Calculates percentage change in closing prices.
Target:
    - Output: DataFrame with columns ['date', 'close', 'Daily_Return'].
Steps:
    1. Filter data for the specified stock name.
    2. Apply optional start_date and end_date filters.
    3. Sort data by date to ensure chronological order.
    4. Compute daily returns using pandas pct_change() and round to 4 decimals.
    5. Return DataFrame with date, close, and Daily_Return columns.

----- Max Profit ----------------------
Author: Xue E
Objective:
    Calculate the maximum achievable profit using multiple buy-sell transactions (Valley–Peak strategy).
Features:
    - Input: Pandas DataFrame from api_data_handler with columns ['date', 'close', 'name'].
    - Filters data by stock name and optional date range.
    - Computes profit by summing all positive differences between consecutive closing prices.
Target:
    - Output: Float representing total maximum profit.
Steps:
    1. Filter data for the specified stock name.
    2. Apply optional start_date and end_date filters.
    3. Extract closing prices as a list.
    4. Iterate through prices and sum all positive differences.
    5. Return the total profit rounded to 2 decimals.

    ----- Price Trend Runs ------------------
Objective:
    Identify consecutive sequences (runs) of price movement (up or down) in a time series dataset.
Features:
    - Input: Pandas DataFrame with at least the columns ['date', 'close'].
    - Calculates the day-to-day directional change (up: 1, down: -1, no change: 0) in the 'close' price.
    - Groups consecutive days with the same non-zero directional change into 'runs'.
Target:
    - Output 1 (runs): DataFrame summarizing each run with columns ['start_date', 'end_date', 'length', 'start_index', 'end_index', 'direction'].
    - Output 2 (direction): Pandas Series representing the directional change for each observation (1, -1, or 0).
    - Output 3 (df): The processed DataFrame used internally, including the original index, 'date', and 'close'.
Steps:
    1. Validate required columns ('date', 'close') and convert 'date' to datetime format.
    2. Reset the DataFrame index to create an accessible 'index' column for run tracking.
    3. Calculate the day-to-day directional change using pandas diff() and numpy sign().
    4. Identify consecutive sequences of the same direction using cumulative summation on shifts in direction.
    5. Group the data by run ID, excluding days with no change (0), to aggregate run characteristics (start/end date/index, length, and direction).
    6. Map the directional sign (1, -1) to descriptive strings ('Up', 'Down').
    7. Return the runs summary, the directional series, and the processed base DataFrame.
"""

# --- SMA Analysis ---
def calculate_sma(df: pd.DataFrame, window_sizes: list[int]) -> pd.DataFrame:
    try:
        
        if 'date' not in df.columns:
            raise ValueError("'date' column not found in dataframe")
        if 'close' not in df.columns:
            raise ValueError("'close' column not found in dataframe")
        if not all(isinstance(n, int) and n > 0 for n in window_sizes):
            raise ValueError("window_sizes must be a positive integers.")

        df = df.set_index('date')
        close_prices = df['close'].tolist()
    
        for n in window_sizes:
            if len(close_prices) < n:
                df[f'sma_{n}'] = [None] * len(close_prices)
                continue

            sma = [None] * (n - 1)
            window_sum = sum(close_prices[:n])
            sma.append(round(window_sum / n, 2))

            for i in range(n, len(close_prices)):
                window_sum += close_prices[i] - close_prices[i - n]
                sma.append(round(window_sum / n, 2))

            df[f'sma_{n}'] = sma

        return df

    except (KeyError, ValueError) as e:
        print(f"Input Error: {e}")
    except Exception as e:
        print(f"Unexpected Error: {e}")

# --- Daily Returns --- 
def calculate_daily_returns(data):

    try:
        # Check if required columns exist
        if 'date' not in data.columns:
            raise ValueError("'date' column not found in dataframe")
        if 'close' not in data.columns:
            raise ValueError("'close' column not found in dataframe")
        
        # Select required columns and copy
        stock_data = data[['date', 'close']].copy()

         # Convert date to datetime if not already
        if not pd.api.types.is_datetime64_any_dtype(stock_data['date']):
            stock_data['date'] = pd.to_datetime(stock_data['date'])
        
        # Check if we have data
        if len(stock_data) == 0:
            raise ValueError("No data available")
        
        # Ensure data is sorted by date
        stock_data = stock_data.sort_values('date')
        
        # Calculate daily returns using percentage change
        stock_data['Daily_Return'] = stock_data['close'].pct_change().round(4)
        
        return stock_data[['date', 'close', 'Daily_Return']]
    
    except Exception as e:
        print(f"Error calculating daily returns: {e}")
        return pd.DataFrame()


# --- Profit Calculator --- 
def calculate_max_profit(data):
    """
    Calculates maximum profit achievable through multiple buy/sell transactions
    using the Valley-Peak approach (Greedy Algorithm).  
    """
    try:
        # Check if required columns exist
        if 'close' not in data.columns:
            raise ValueError("'close' column not found in dataframe")
        
        prices = data['close'].tolist()

        if len(prices) < 2:
            return 0.0
        
        # Valley–Peak algorithm: sum all positive differences
        max_profit = sum(max(0, prices[i] - prices[i-1]) for i in range(1, len(prices)))
        
        return round(max_profit, 2)
    
    except Exception as e:
        print(f"Error calculating max profit: {e}")
        return 0.0
 

def calculate_runs(data):

    try:
        #pre-validation 
        if 'date' not in data.columns or 'close' not in data.columns:
            raise ValueError("'date' and 'close' columns are required.")
            
        df = data[['date', 'close']].copy()
        
        if not pd.api.types.is_datetime64_any_dtype(df['date']):
            df['date'] = pd.to_datetime(df['date'])

        # makes the original row numbers accessible for aggregation
        df = df.reset_index()
        
        if df.empty:
            # Return empty structures that match the success case
            return pd.DataFrame(), pd.Series(dtype=int), pd.DataFrame()

        # calculate direction 
        direction = df['close'].diff().pipe(np.sign).fillna(0).astype(int)

        # identify runs 
        run_id = direction.ne(direction.shift()).cumsum()

        # aggregate using groupby
        is_run = direction != 0
        
        runs = df[is_run].groupby(run_id[is_run]).agg(
            start_date=('date', 'first'),
            end_date=('date', 'last'),
            length=('date', 'size'),
            start_index=('index', 'first'),
            end_index=('index', 'last')
        )
        
        runs['direction'] = direction[is_run].groupby(run_id[is_run]).first().map({1: 'Up', -1: 'Down'})
        
        return runs.reset_index(drop=True), direction, df

    except Exception as e:
        print(f"Error in calculate_runs_optimized: {e}")
        return pd.DataFrame(), pd.Series(dtype=int), pd.DataFrame()
    
# this is a quick view of runs that have reached min length 
def get_significant_runs(runs_df, min_length=4):
    #Filter runs by minimum length
    significant = runs_df[runs_df['length'] >= min_length]
    up_runs = significant[significant['direction'] == 'Up']
    down_runs = significant[significant['direction'] == 'Down']

    return {
        'up_runs': up_runs,
        'down_runs': down_runs,
        'significant_runs': significant 
    }


# --- TESTING ---
# This block allows you to run the file directly to test the functions.

# if __name__ == '__main__':
#    data = get_hist_data('AMZN', '12mo')
#    df = api_data_handler(data)

#     # Test Run Analysis
#     print("--- Testing Run Analysis for AMZN ---")

#    runs_df, direction, prices = calculate_runs(df)
## Can use this to quick view the significant runs
#    result = get_significant_runs(runs_df, 5)
#    print(result['significant_runs'] )


    




    

   
    
       
    <|MERGE_RESOLUTION|>--- conflicted
+++ resolved
@@ -16,12 +16,9 @@
 ----- SMA Analysis ------------------
 Author: Si Yun
 1. SMA Analysis
-<<<<<<< HEAD
 Input:
-=======
 Objective: Smooth out short-term price fluctuations to identify the underlying trend direction over a specified period.
 parameter:
->>>>>>> d2cfa34e
     df: pd.DataFrame: cleaned data from data_handler
     window_size: list of window size defined by user (datatype: int)    
 return:
