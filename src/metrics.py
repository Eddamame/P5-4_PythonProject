--- conflicted
+++ resolved
@@ -190,16 +190,6 @@
     
 if __name__ == '__main__':
     # Create some sample data
-<<<<<<< HEAD
-    filepath = 'https://github.com/Eddamame/P5-4_PythonProject/blob/main/data/StockAnalysisDataset.csv?raw=true'
-    filterName = ['AMZN']
-    filterTime = (2016, 2017)
-    sample_data = data_handler(filepath, filterName, filterTime)   
-
-    # Test Run Analysis
-    print("--- Testing Run Analysis for AMZN ---")
-    print(sample_data.head(5))
-=======
     file_path = 'https://github.com/Eddamame/P5-4_PythonProject/blob/main/data/StockAnalysisDataset.csv?raw=true'
     filterName = ['AMZN']
     data = data_handler(file_path, filterName)
@@ -207,7 +197,6 @@
 
     # Test Run Analysis
     print("--- Testing Run Analysis for AMZN ---")
->>>>>>> 399af1f5
     
     runs_df, direction = calculate_runs(data) 
     #all runs
@@ -215,11 +204,7 @@
     #Can use this to extract significant up or down runs
     significant_runs = get_significant_runs(runs_df, 7)
     print(f"Significant up runs: {significant_runs['up_runs']}")   
-<<<<<<< HEAD
     print(f"Significant up runs: {significant_runs['down_runs']}") 
-=======
-    print(f"Significant up runs: {significant_runs['down_runs']}") 
     
        
-    
->>>>>>> 399af1f5
+    