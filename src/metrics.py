"""
metrics.py

Mathematical and statistical functions for
analyzing time-series data, particularly for financial metrics.
"""

import pandas as pd
import numpy as np
<<<<<<< HEAD
from .data_handler import data_handler
import pandas as pd
=======
from data_handler import data_handler
>>>>>>> e5650cf7
from typing import Optional
from typing import List, Union



# --- SMA Analysis ---
df =data_handler('https://github.com/Eddamame/P5-4_PythonProject/blob/main/data/StockAnalysisDataset.csv?raw=true')
# Create a new column year
df['year'] = pd.DatetimeIndex(df['date']).year
# filter out the Name 
stock_name = pd.unique(df['Name'])
def calculate_sma(stock_name, window_sizes):
    filtered_df = df[(df['Name'] == stock_name) & (df['year'] > 2015)].copy()
    filtered_df = filtered_df.set_index('date')
    closed_price = filtered_df['close']
    for n in window_sizes:
        sma = []
        for i in range(len(closed_price)):
                if i < n - 1:
                    sma.append(None)  # Always create the column
                else:
                    window = closed_price[i - n + 1 : i + 1]
                    sma.append(round(sum(window)/n, 2))
        filtered_df[f'sma_{n}'] = sma  # Column always exists

    return filtered_df

# --- Daily Returns --- 
def calculate_daily_returns(data: pd.DataFrame, stock_name: Optional[str] = None) -> Optional[pd.DataFrame]:

    # Formula: Daily Return = (Today's Close - Yesterday's Close) / Yesterday's Close    Args:
    # data (pd.DataFrame): DataFrame containing stock data with a 'Close' column
    try:
        required_cols = ['Name', 'date', 'close']
        if not all(col in data.columns for col in required_cols):
            raise ValueError(f"DataFrame must contain columns: {required_cols}")
        
        if stock_name:
            if stock_name not in data['Name'].unique():
                raise ValueError(f"Stock '{stock_name}' not found in data")
            stock_data = data[data['Name'] == stock_name].copy()
        else:
            stock_data = data.copy()
        
        stock_data = stock_data.sort_values('date')
        
        stock_data['Daily_Return'] = stock_data['close'].pct_change().round(4)
        
        return stock_data
        
    except Exception as e:
        print(f"Error calculating daily returns: {e}")
        return None

# --- Profit Calculator --- 
def calculate_max_profit(prices: Union[List[float], pd.Series]) -> float:
    """
    Calculates maximum profit achievable through multiple buy/sell transactions
    using the Valley-Peak approach (Greedy Algorithm).
    
    Args:
        prices: List or Series of stock prices
    
    Returns:
        Maximum achievable profit
    """
    # Input validation and conversion
    if not prices:
        raise ValueError("Price list cannot be empty")
    
    if isinstance(prices, pd.Series):
        prices = prices.tolist()
    
    if len(prices) < 2:
        return 0.0  

    if any(price < 0 for price in prices):
        raise ValueError("Prices cannot be negative")
    
    max_profit = 0.0
    
    # Implement Valley-Peak algorithm
    for i in range(1, len(prices)):
        if prices[i] > prices[i-1]:
            max_profit += prices[i] - prices[i-1]
    
    return round(max_profit, 2)
 
# --- Upward and Downward Run Analysis ---

def calculate_runs(data):
    try:
        # Check if required columns exist
        if 'date' not in data.columns:
            raise ValueError("'date' column not found in dataframe")
        if 'close' not in data.columns:
            raise ValueError("'close' column not found in dataframe")
        
        # Select the required columns and copy
        prices = data[['date', 'close']].copy()
        
        # Check if we have data
        if len(prices) == 0:
            raise ValueError("No data available")
        
        # Calculate daily changes in closing prices (only on the 'close' column)
        close_changes = prices['close'].diff()
        
        # Convert to direction: upward, no change, downward (1, 0, -1)
        direction = np.where(close_changes > 0, 1, np.where(close_changes < 0, -1, 0))
        
        # Initialize run tracking
        runs = []
        current_run_length = 1
        
        # Prevent IndexError
        current_direction = direction[0] if len(direction) > 0 else 0
        
        # Iterate through directions to find runs
        for i in range(1, len(direction)):
            if direction[i] == current_direction and direction[i] != 0:
                # Continue current run
                current_run_length += 1
            else:
                # End current run, start new one
                if current_direction != 0:  # Don't track zero runs
                    start_idx = i - current_run_length
                    end_idx = i - 1
                    
                    runs.append({
                        'start_date': prices.iloc[start_idx]['date'],
                        'end_date': prices.iloc[end_idx]['date'],
                        'direction': 'Up' if current_direction == 1 else 'Down',
                        'length': current_run_length,
                        'start_index': start_idx,
                        'end_index': end_idx
                    })
                
                current_run_length = 1
                current_direction = direction[i]
        
        # Close the loop, record the final run
        if current_direction != 0:
            start_idx = len(prices) - current_run_length
            end_idx = len(prices) - 1
            
            runs.append({
                'start_date': prices.iloc[start_idx]['date'],
                'end_date': prices.iloc[end_idx]['date'],
                'direction': 'Up' if current_direction == 1 else 'Down',
                'length': current_run_length,
                'start_index': start_idx,
                'end_index': end_idx
            })
        
        return pd.DataFrame(runs), direction
        
    except KeyError as e:
        print(f"Column error: {e}")
        return pd.DataFrame(), []
    except ValueError as e:
        print(f"Data error: {e}")
        return pd.DataFrame(), []
    except Exception as e:
        print(f"Unexpected error in calculate_runs: {e}")
        return pd.DataFrame(), []

    
def get_significant_runs(runs_df, min_length=5):
    # To filter out runs based on length depending on trading methodology
    significant = runs_df[runs_df['length'] >= min_length]
    up_runs = significant[significant['direction'] == 'Up']
    down_runs = significant[significant['direction'] == 'Down']

    return {
        'up_runs': up_runs,
        'down_runs': down_runs
    }


# --- TESTING ---
# This block allows you to run the file directly to test the functions.

# if __name__ == '__main__':
#     # Create some sample data
#     filepath = ''
#     sample_data = pd.read_csv(filepath, parse_dates=['date'], index_col='date')
    

#     # Test Run Analysis
#     print("--- Testing Run Analysis for AMZN ---")
#     prices = get_closing_prices(sample_data, "AMZN")
    
#     runs_df, direction = calculate_runs() 
#     # Can use this to extract notable_up_runs or notable_down_runs
#     significant_runs = get_significant_runs(runs_df)
#     print(f"Significant up runs: {significant_runs['up_runs']}")   
#     print(f"Significant up runs: {significant_runs['down_runs']}") 
    
if __name__ == '__main__':
    # Create some sample data
    file_path = 'https://github.com/Eddamame/P5-4_PythonProject/blob/main/data/StockAnalysisDataset.csv?raw=true'
    filterName = ['AMZN']
    data = data_handler(file_path, filterName)
    

    # Test Run Analysis
    print("--- Testing Run Analysis for AMZN ---")
    
    runs_df, direction = calculate_runs(data) 
    #all runs
    print(runs_df)
    #Can use this to extract significant up or down runs
    significant_runs = get_significant_runs(runs_df, 7)
    print(f"Significant up runs: {significant_runs['up_runs']}")   
    print(f"Significant up runs: {significant_runs['down_runs']}") 
    
       
    <|MERGE_RESOLUTION|>--- conflicted
+++ resolved
@@ -7,12 +7,8 @@
 
 import pandas as pd
 import numpy as np
-<<<<<<< HEAD
 from .data_handler import data_handler
 import pandas as pd
-=======
-from data_handler import data_handler
->>>>>>> e5650cf7
 from typing import Optional
 from typing import List, Union
 
