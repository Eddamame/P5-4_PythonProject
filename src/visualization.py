--- conflicted
+++ resolved
@@ -2,14 +2,10 @@
 import pandas as pd
 from typing import Union
 import matplotlib.pyplot as plt
-<<<<<<< HEAD
-from src.sma import calculate_sma  
-from src.metrics import calculate_max_profit
-=======
+
 import plotly.express as px 
 from .metrics import calculate_sma, calculate_max_profit  
 
->>>>>>> 6d044ee6
 
 def plot_price_and_sma(stock_name, window_size):
     df = calculate_sma(stock_name, window_size)
