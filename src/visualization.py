--- conflicted
+++ resolved
@@ -2,13 +2,9 @@
 import pandas as pd
 from typing import Union
 import matplotlib.pyplot as plt
-<<<<<<< HEAD
 import plotly.express as px 
-from .metrics import calculate_sma  
-=======
-from .sma import calculate_sma  
-from .metrics import calculate_max_profit
->>>>>>> e5650cf7
+from .metrics import calculate_sma, calculate_max_profit  
+
 
 def plot_price_and_sma(stock_name, window_size):
     df = calculate_sma(stock_name, window_size)
